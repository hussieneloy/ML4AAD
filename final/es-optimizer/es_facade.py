--- conflicted
+++ resolved
@@ -144,8 +144,6 @@
         if parallel_options is None:
             parallel_options = "CL+LIST"
 
-<<<<<<< HEAD
-=======
         # initial conversion of runhistory into EPM data
         if runhistory2epm is None:
 
@@ -220,7 +218,6 @@
                 type(acquisition_function_optimizer)
             )
 
->>>>>>> 3ca7e105
         es_args = {
             'scenario': scenario,
             'stats': self.stats,
