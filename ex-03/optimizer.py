--- conflicted
+++ resolved
@@ -10,13 +10,6 @@
 from smac.scenario.scenario import Scenario
 from smac.stats.stats import Stats
 from smac.utils.io.traj_logging import TrajLogger
-<<<<<<< HEAD
-import ConfigSpace.util
-from smac.tae.execute_ta_run import FirstRunCrashedException
-
-
-class ESOptimizer(object):
-=======
 from ConfigSpace.util import get_random_neighbor
 from ConfigSpace.hyperparameters import Hyperparameter
 from PopMember import PopMember
@@ -30,7 +23,6 @@
     M = .1
     A = 3
     S = .1
->>>>>>> 53b91673
 
     """Interface that contains the main Evolutionary optimizer
 
@@ -44,38 +36,27 @@
                  runhistory: RunHistory,
                  intensifier: Intensifier,
                  aggregate_func: callable,
-<<<<<<< HEAD
                  rng: np.random.RandomState,
-                 restore_incumbent: Configuration=None,
+
                  X: int=10,
                  M: int=10,
                  A: int=3):
         
-        self.incumbent = restore_incumbent
-        self.scenario = scenario
-        self.config_space = scenario.cs
-=======
-                 rng: np.random.RandomState):
-
         self.incumbent = scenario.cs.get_default_configuration()
         self.scenario = scenario
         self.config_space = scenario.cs
         self.stats = stats
->>>>>>> 53b91673
         self.runhistory = runhistory
         self.intensifier = intensifier
         self.aggregate_func = aggregate_func
         self.rng = rng
-<<<<<<< HEAD
-        self.X = X
-        self.M = M
-        self.A = A
-=======
         self.nc_pop = []
         self.c_pop = []
         self.attractive = []
         self.unattractive = []
->>>>>>> 53b91673
+	self.X = X
+        self.M = M
+        self.A = A
 
     # Ideas for splitting functionality
 
